# AWS Notify Slack Terraform module

This module creates SNS topic (or use existing one) and a AWS Lambda function which sends notifications to Slack using [incoming webhooks API](https://api.slack.com/incoming-webhooks).

Start by setting up an [incoming webhook integration](https://my.slack.com/services/new/incoming-webhook/) in your Slack workspace.

## Features

- [x] AWS Lambda runtime Python 3.6
- [x] Create new SNS topic or use existing one
- [x] Support plaintext and encrypted version of Slack webhook URL
- [x] Most of Slack message options are customizable
- [x] Support different types of SNS messages:
  - [x] AWS Cloudwatch
  - [ ] [Send pull-request to add support of other message types](https://github.com/terraform-aws-modules/terraform-aws-notify-slack/pulls)

## Usage

```hcl
module "notify_slack" {
  source = "terraform-aws-modules/notify-slack/aws"

  sns_topic_name = "slack-topic"

  slack_webhook_url = "https://hooks.slack.com/services/AAA/BBB/CCC"
  slack_channel     = "aws-notification"
  slack_username    = "reporter"
}
```

## Use existing SNS topic or create new

If you want to subscribe AWS Lambda Function created by this module to an existing SNS topic you should specify `create_sns_topic = false` as argument and specify name of existing SNS topic name in `sns_topic_name`.

## Examples

* [notify-slack-simple](https://github.com/terraform-aws-modules/terraform-aws-notify-slack/tree/master/examples/notify-slack-simple) - Creates SNS topic which sends messages to Slack channel.
* [notify-slack-kms](https://github.com/terraform-aws-modules/terraform-aws-notify-slack/tree/master/examples/notify-slack-simple) - Creates SNS topic which sends messages to Slack channel (using KMS to encrypt Slack webhook URL).
* [cloudwatch-alerts-to-slack](https://github.com/terraform-aws-modules/terraform-aws-notify-slack/tree/master/examples/cloudwatch-alerts-to-slack) - End to end example which shows how to send AWS Cloudwatch alerts to Slack channel and use KMS to encrypt webhook URL.

<!-- BEGINNING OF PRE-COMMIT-TERRAFORM DOCS HOOK -->

## Inputs

| Name | Description | Type | Default | Required |
|------|-------------|:----:|:-----:|:-----:|
| create_sns_topic | Whether to create new SNS topic | string | `true` | no |
| kms_key_arn | ARN of the KMS key used for decrypting slack webhook url | string | `` | no |
| lambda_function_name | The name of the Lambda function to create | string | `notify_slack` | no |
| slack_channel | The name of the channel in Slack for notifications | string | - | yes |
<<<<<<< HEAD
| slack_emoji | A custom emoji that will appear on slack messages | string | `:aws:` | no |
| slack_username | The username that will appear on Slack on messages | string | - | yes |
=======
| slack_emoji | A custom emoji that will appear on Slack messages | string | `:aws:` | no |
| slack_username | The username that will appear on Slack messages | string | - | yes |
>>>>>>> 64974501
| slack_webhook_url | The URL of Slack webhook | string | - | yes |
| sns_topic_name | The name of the SNS topic to create | string | - | yes |

## Outputs

| Name | Description |
|------|-------------|
| lambda_iam_role_arn | The ARN of the IAM role used by Lambda function |
| lambda_iam_role_name | The name of the IAM role used by Lambda function |
| notify_slack_lambda_function_arn | The ARN of the Lambda function |
| notify_slack_lambda_function_invoke_arn | The ARN to be used for invoking Lambda function from API Gateway |
| notify_slack_lambda_function_last_modified | The date Lambda function was last modified |
| notify_slack_lambda_function_name | The name of the Lambda function |
| notify_slack_lambda_function_version | Latest published version of your Lambda function |
| this_slack_topic_arn | The ARN of the SNS topic from which messages will be sent to Slack |

<!-- END OF PRE-COMMIT-TERRAFORM DOCS HOOK -->

## Authors

Module managed by [Anton Babenko](https://github.com/antonbabenko).

## License

Apache 2 Licensed. See LICENSE for full details.<|MERGE_RESOLUTION|>--- conflicted
+++ resolved
@@ -48,13 +48,8 @@
 | kms_key_arn | ARN of the KMS key used for decrypting slack webhook url | string | `` | no |
 | lambda_function_name | The name of the Lambda function to create | string | `notify_slack` | no |
 | slack_channel | The name of the channel in Slack for notifications | string | - | yes |
-<<<<<<< HEAD
-| slack_emoji | A custom emoji that will appear on slack messages | string | `:aws:` | no |
-| slack_username | The username that will appear on Slack on messages | string | - | yes |
-=======
 | slack_emoji | A custom emoji that will appear on Slack messages | string | `:aws:` | no |
 | slack_username | The username that will appear on Slack messages | string | - | yes |
->>>>>>> 64974501
 | slack_webhook_url | The URL of Slack webhook | string | - | yes |
 | sns_topic_name | The name of the SNS topic to create | string | - | yes |
 
